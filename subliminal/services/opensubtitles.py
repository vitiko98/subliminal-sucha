# -*- coding: utf-8 -*-
# Copyright 2011-2012 Antoine Bertin <diaoulael@gmail.com>
#
# This file is part of subliminal.
#
# subliminal is free software; you can redistribute it and/or modify it under
# the terms of the GNU Lesser General Public License as published by
# the Free Software Foundation; either version 3 of the License, or
# (at your option) any later version.
#
# subliminal is distributed in the hope that it will be useful,
# but WITHOUT ANY WARRANTY; without even the implied warranty of
# MERCHANTABILITY or FITNESS FOR A PARTICULAR PURPOSE.  See the
# GNU Lesser General Public License for more details.
#
# You should have received a copy of the GNU Lesser General Public License
# along with subliminal.  If not, see <http://www.gnu.org/licenses/>.
from . import ServiceBase
from ..exceptions import ServiceError, DownloadFailedError
from ..subtitles import get_subtitle_path, ResultSubtitle
from ..videos import Episode, Movie
<<<<<<< HEAD
from ..utils import to_unicode
=======
from guessit.language import lang_set
import guessit
>>>>>>> bb28945e
import gzip
import logging
import os.path
import xmlrpclib


logger = logging.getLogger(__name__)


class OpenSubtitles(ServiceBase):
    server_url = 'http://api.opensubtitles.org/xml-rpc'
    api_based = True
    languages = lang_set(['aar', 'abk', 'afr', 'aka', 'alb', 'amh', 'ara',
                          'arg', 'arm', 'asm', 'ava', 'ave', 'aym', 'aze',
                          'bak', 'bam', 'baq', 'bel', 'ben', 'bih', 'bis',
                          'bos',        'bul', 'bur', 'cat', 'cha', 'che',
                          'chi', 'chu', 'chv', 'cor', 'cos', 'cre', 'cze',
                          'dan', 'div', 'dut', 'dzo', 'eng', 'epo', 'est',
                          'ewe', 'fao', 'fij', 'fin', 'fre', 'fry', 'ful',
                          'geo', 'ger', 'gla', 'gle', 'glg', 'glv', 'ell',
                          'grn', 'guj', 'hat', 'hau', 'heb', 'her', 'hin',
                          'hmo', 'hrv', 'hun', 'ibo', 'ice', 'ido', 'iii',
                          'iku', 'ile', 'ina', 'ind', 'ipk', 'ita', 'jav',
                          'jpn', 'kal', 'kan', 'kas', 'kau', 'kaz', 'khm',
                          'kik', 'kin', 'kir', 'kom', 'kon', 'kor', 'kua',
                          'kur', 'lao', 'lat', 'lav', 'lim', 'lin', 'lit',
                          'ltz', 'lub', 'lug', 'mac', 'mah', 'mal', 'mao',
                          'mar', 'may', 'mlg', 'mlt',        'mon', 'nau',
                          'nav', 'nbl', 'nde', 'ndo', 'nep', 'nno', 'nob',
                          'nor', 'nya', 'oci', 'oji', 'ori', 'orm', 'oss',
                          'pan', 'per', 'pli', 'pol', 'por', 'pus', 'que',
                          'roh', 'run', 'rus', 'sag', 'san',        'sin',
                          'slo', 'slv',        'smo', 'sna', 'snd', 'som',
                          'sot', 'spa', 'srd', 'ssw', 'sun', 'swa', 'swe',
                          'tah', 'tam', 'tat', 'tel', 'tgk', 'tgl', 'tha',
                          'tib', 'tir', 'ton', 'tsn', 'tso', 'tuk', 'tur',
                          'twi', 'uig', 'ukr', 'urd', 'uzb', 'ven', 'vie',
                          'vol', 'wel', 'wln', 'wol', 'xho', 'yid', 'yor',
                          'zha', 'zul', 'rum', 'pob', 'unk'], strict=True)
    REMOVED_FROM_ORIGINAL_LIST = {'mo': 'mol', 'sr': 'scc', 'se': 'sme', 'br': 'bre', 'ay': 'ass'}
    videos = [Episode, Movie]
    require_video = False
    confidence_order = ['moviehash', 'imdbid', 'fulltext']

    def __init__(self, config=None):
        super(OpenSubtitles, self).__init__(config)
        self.server = xmlrpclib.ServerProxy(self.server_url)
        self.token = None

    def init(self):
        super(OpenSubtitles, self).init()
        result = self.server.LogIn('', '', 'eng', self.user_agent)
        if result['status'] != '200 OK':
            raise ServiceError('Login failed')
        self.token = result['token']

    def terminate(self):
        super(OpenSubtitles, self).terminate()
        if self.token:
            self.server.LogOut(self.token)

    def query(self, filepath, languages, moviehash=None, size=None, imdbid=None, query=None):
        searches = []
        if moviehash and size:
            searches.append({'moviehash': moviehash, 'moviebytesize': size})
        if imdbid:
            searches.append({'imdbid': imdbid})
        if query:
            searches.append({'query': query})
        if not searches:
            raise ServiceError('One or more parameter missing')
        for search in searches:
            search['sublanguageid'] = ','.join(l.alpha3 for l in languages)
        logger.debug(u'Getting subtitles %r with token %s' % (searches, self.token))
        results = self.server.SearchSubtitles(self.token, searches)
        if not results['data']:
            logger.debug(u'Could not find subtitles for %r with token %s' % (searches, self.token))
            return []
        subtitles = []
        for result in results['data']:
            language = guessit.Language(result['SubLanguageID'])
            path = get_subtitle_path(filepath, language, self.config.multi)
            confidence = 1 - float(self.confidence_order.index(result['MatchedBy'])) / float(len(self.confidence_order))
            subtitle = ResultSubtitle(path, language, service=self.__class__.__name__.lower(), link=result['SubDownloadLink'],
                                      release=to_unicode(result['SubFileName']), confidence=confidence)
            subtitles.append(subtitle)
        return subtitles

    def list_checked(self, video, languages):
        results = []
        if video.exists:
            results = self.query(video.path or video.release, languages, moviehash=video.hashes['OpenSubtitles'], size=str(video.size))
        elif video.imdbid:
            results = self.query(video.path or video.release, languages, imdbid=video.imdbid)
        elif isinstance(video, Episode):
            results = self.query(video.path or video.release, languages, query=video.series)
        elif isinstance(video, Movie):
            results = self.query(video.path or video.release, languages, query=video.title)
        return results

    def download(self, subtitle):
        #TODO: Use OpenSubtitles DownloadSubtitles method
        try:
            self.download_file(subtitle.link, subtitle.path + '.gz')
            with open(subtitle.path, 'wb') as dump:
                gz = gzip.open(subtitle.path + '.gz')
                dump.write(gz.read())
                gz.close()
        except Exception as e:
            if os.path.exists(subtitle.path):
                os.remove(subtitle.path)
            raise DownloadFailedError(str(e))
        finally:
            if os.path.exists(subtitle.path + '.gz'):
                os.remove(subtitle.path + '.gz')
        return subtitle


Service = OpenSubtitles<|MERGE_RESOLUTION|>--- conflicted
+++ resolved
@@ -19,12 +19,9 @@
 from ..exceptions import ServiceError, DownloadFailedError
 from ..subtitles import get_subtitle_path, ResultSubtitle
 from ..videos import Episode, Movie
-<<<<<<< HEAD
 from ..utils import to_unicode
-=======
 from guessit.language import lang_set
 import guessit
->>>>>>> bb28945e
 import gzip
 import logging
 import os.path
